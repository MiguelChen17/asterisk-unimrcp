--- conflicted
+++ resolved
@@ -34,9 +34,6 @@
 
 /* UniMRCP includes. */
 #include "app_datastore.h"
-#include "app_msg_process_dispatcher.h"
-#include "app_channel_methods.h"
-#include "mrcp_client_session.h"
 
 /*** DOCUMENTATION
 	<application name="SynthAndRecog" language="en_US">
@@ -75,7 +72,6 @@
 					<option name="cdb"> <para>Clear DTMF buffer (true/false).</para> </option>
 					<option name="enm"> <para>Early nomatch (true/false).</para> </option>
 					<option name="iwu"> <para>Input waveform URI.</para> </option>
-					<option name="vbu"> <para>Verify Buffer Utterance (true/false).</para> </option>
 					<option name="mt"> <para>Media type.</para> </option>
 					<option name="pv"> <para>Prosody volume (silent/x-soft/soft/medium/loud/x-loud/default).</para> </option>
 					<option name="pr"> <para>Prosody rate (x-slow/slow/medium/fast/x-fast/default).</para> </option>
@@ -147,8 +143,6 @@
 	SAR_REPLACE_NEW_LINES      = (1 << 11)
 };
 
-<<<<<<< HEAD
-=======
 /* The enumeration of option arguments. */
 enum sar_option_args {
 	OPT_ARG_RECOG_PROFILE       = 0,
@@ -168,7 +162,6 @@
 	OPT_ARG_ARRAY_SIZE          = 12
 };
 
->>>>>>> f16eacba
 /* The enumeration of plocies for the use of input timers. */
 enum sar_it_policies {
 	IT_POLICY_OFF               = 0, /* do not start input timers */
@@ -176,6 +169,17 @@
 	IT_POLICY_AUTO                   /* start input timers once prompt is finished [default] */
 };
 
+/* The structure which holds the application options (including the MRCP params). */
+struct sar_options_t {
+	apr_hash_t *synth_hfs;
+	apr_hash_t *recog_hfs;
+
+	int         flags;
+	const char *params[OPT_ARG_ARRAY_SIZE];
+};
+
+typedef struct sar_options_t sar_options_t;
+
 /* The prompt item structure. */
 struct sar_prompt_item_t {
 	const char *content;
@@ -184,6 +188,10 @@
 
 typedef struct sar_prompt_item_t sar_prompt_item_t;
 
+/* --- MRCP SPEECH CHANNEL INTERFACE TO UNIMRCP --- */
+static apt_bool_t synth_on_message_receive(speech_channel_t *schannel, mrcp_message_t *message);
+static apt_bool_t recog_on_message_receive(speech_channel_t *schannel, mrcp_message_t *message);
+
 /* Get speech channel associated with provided MRCP session. */
 static APR_INLINE speech_channel_t * get_speech_channel(mrcp_session_t *session)
 {
@@ -193,8 +201,6 @@
 	return NULL;
 }
 
-<<<<<<< HEAD
-=======
 /* Handle the UniMRCP responses sent to session terminate requests. */
 static apt_bool_t speech_on_session_terminate(mrcp_application_t *application, mrcp_session_t *session, mrcp_sig_status_code_e status)
 {
@@ -300,8 +306,68 @@
 	return TRUE;
 }
 
->>>>>>> f16eacba
 /* --- MRCP TTS --- */
+
+/* Handle the MRCP synthesizer responses/events from UniMRCP. */
+static apt_bool_t synth_on_message_receive(speech_channel_t *schannel, mrcp_message_t *message)
+{
+	if (message->start_line.message_type == MRCP_MESSAGE_TYPE_RESPONSE) {
+		/* Received MRCP response. */
+		if (message->start_line.method_id == SYNTHESIZER_SPEAK) {
+			/* received the response to SPEAK request */
+			if (message->start_line.request_state == MRCP_REQUEST_STATE_INPROGRESS) {
+				/* Waiting for SPEAK-COMPLETE event. */
+				ast_log(LOG_DEBUG, "(%s) REQUEST IN PROGRESS\n", schannel->name);
+				speech_channel_set_state(schannel, SPEECH_CHANNEL_PROCESSING);
+			} else {
+				/* Received unexpected request_state. */
+				ast_log(LOG_DEBUG, "(%s) Unexpected SPEAK response, request_state = %d\n", schannel->name, message->start_line.request_state);
+				speech_channel_set_state(schannel, SPEECH_CHANNEL_ERROR);
+			}
+		} else if (message->start_line.method_id == SYNTHESIZER_STOP) {
+			/* Received response to the STOP request. */
+			if (message->start_line.request_state == MRCP_REQUEST_STATE_COMPLETE) {
+				/* Got COMPLETE. */
+				ast_log(LOG_DEBUG, "(%s) COMPLETE\n", schannel->name);
+				speech_channel_set_state(schannel, SPEECH_CHANNEL_READY);
+			} else {
+				/* Received unexpected request state. */
+				ast_log(LOG_DEBUG, "(%s) Unexpected STOP response, request_state = %d\n", schannel->name, message->start_line.request_state);
+				speech_channel_set_state(schannel, SPEECH_CHANNEL_ERROR);
+			}
+		} else if (message->start_line.method_id == SYNTHESIZER_BARGE_IN_OCCURRED) {
+			/* Received response to the BARGE_IN_OCCURRED request. */
+			if (message->start_line.request_state == MRCP_REQUEST_STATE_COMPLETE) {
+				/* Got COMPLETE. */
+				ast_log(LOG_DEBUG, "(%s) COMPLETE\n", schannel->name);
+				speech_channel_set_state(schannel, SPEECH_CHANNEL_READY);
+			} else {
+				/* Received unexpected request state. */
+				ast_log(LOG_DEBUG, "(%s) Unexpected BARGE_IN_OCCURRED response, request_state = %d\n", schannel->name, message->start_line.request_state);
+				speech_channel_set_state(schannel, SPEECH_CHANNEL_ERROR);
+			}
+		} else {
+			/* Received unexpected response. */
+			ast_log(LOG_DEBUG, "(%s) Unexpected response, method_id = %d\n", schannel->name, (int)message->start_line.method_id);
+			speech_channel_set_state(schannel, SPEECH_CHANNEL_ERROR); 
+		}
+	} else if (message->start_line.message_type == MRCP_MESSAGE_TYPE_EVENT) {
+		/* Received MRCP event. */
+		if (message->start_line.method_id == SYNTHESIZER_SPEAK_COMPLETE) {
+			/* Got SPEAK-COMPLETE. */
+			ast_log(LOG_DEBUG, "(%s) SPEAK-COMPLETE\n", schannel->name);
+			speech_channel_set_state(schannel, SPEECH_CHANNEL_READY);
+		} else {
+			ast_log(LOG_DEBUG, "(%s) Unexpected event, method_id = %d\n", schannel->name, (int)message->start_line.method_id);
+			speech_channel_set_state(schannel, SPEECH_CHANNEL_ERROR);
+		}
+	} else {
+		ast_log(LOG_DEBUG, "(%s) Unexpected message type, message_type = %d\n", schannel->name, message->start_line.message_type);
+		speech_channel_set_state(schannel, SPEECH_CHANNEL_ERROR);
+	}
+
+	return TRUE;
+}
 
 /* Incoming TTS data from UniMRCP. */
 static apt_bool_t synth_stream_write(mpf_audio_stream_t *stream, const mpf_frame_t *frame)
@@ -333,7 +399,7 @@
 }
 
 /* Send SPEAK request to synthesizer. */
-static int synth_channel_speak(speech_channel_t *schannel, const char *content, const char *content_type, mrcprecogverif_options_t *options)
+static int synth_channel_speak(speech_channel_t *schannel, const char *content, const char *content_type, apr_hash_t *header_fields)
 {
 	int status = 0;
 	mrcp_message_t *mrcp_message = NULL;
@@ -357,7 +423,7 @@
 		}
 	}
 
-	if ((mrcp_message = mrcp_application_message_create(schannel->session->unimrcp_session, schannel->unimrcp_channel, SYNTHESIZER_SPEAK)) == NULL) {
+	if ((mrcp_message = mrcp_application_message_create(schannel->unimrcp_session, schannel->unimrcp_channel, SYNTHESIZER_SPEAK)) == NULL) {
 		ast_log(LOG_ERROR, "(%s) Failed to create SPEAK message\n", schannel->name);
 
 		apr_thread_mutex_unlock(schannel->mutex);
@@ -380,7 +446,7 @@
 	}
 
 	/* Add params to MRCP message. */
-	speech_channel_set_params(schannel, mrcp_message, options->synth_hfs, options->syn_vendor_par_list);
+	speech_channel_set_params(schannel, mrcp_message, header_fields);
 
 	/* Set body (plain text or SSML). */
 	apt_string_assign(&mrcp_message->body, content, schannel->pool);
@@ -388,7 +454,7 @@
 	/* Empty audio queue and send SPEAK to MRCP server. */
 	audio_queue_clear(schannel->audio_queue);
 
-	if (!mrcp_application_message_send(schannel->session->unimrcp_session, schannel->unimrcp_channel, mrcp_message)) {
+	if (!mrcp_application_message_send(schannel->unimrcp_session, schannel->unimrcp_channel, mrcp_message)) {
 		ast_log(LOG_ERROR,"(%s) Failed to send SPEAK message", schannel->name);
 
 		apr_thread_mutex_unlock(schannel->mutex);
@@ -431,10 +497,10 @@
 		ast_log(LOG_DEBUG, "(%s) Sending BARGE-IN-OCCURRED request\n", schannel->name);
 
 		/* Send BARGE-IN-OCCURRED to MRCP server. */
-		mrcp_message = mrcp_application_message_create(schannel->session->unimrcp_session, schannel->unimrcp_channel, method);
+		mrcp_message = mrcp_application_message_create(schannel->unimrcp_session, schannel->unimrcp_channel, method);
 
 		if (mrcp_message) {
-			mrcp_application_message_send(schannel->session->unimrcp_session, schannel->unimrcp_channel, mrcp_message);
+			mrcp_application_message_send(schannel->unimrcp_session, schannel->unimrcp_channel, mrcp_message);
 		} else {
 			ast_log(LOG_ERROR, "(%s) Failed to create BARGE-IN-OCCURRED message\n", schannel->name);
 			status = -1;
@@ -447,8 +513,6 @@
 
 /* --- MRCP ASR --- */
 
-<<<<<<< HEAD
-=======
 /* Start recognizer's input timers. */
 static int recog_channel_start_input_timers(speech_channel_t *schannel)
 {   
@@ -998,11 +1062,9 @@
 	return TRUE;
 }
 
->>>>>>> f16eacba
 /* Apply application options. */
-static int synthandrecog_option_apply(mrcprecogverif_options_t *options, const char *key, char *value)
-{
-	char *vendor_name, *vendor_value;
+static int synthandrecog_option_apply(sar_options_t *options, const char *key, const char *value)
+{
 	if (strcasecmp(key, "ct") == 0) {
 		apr_hash_set(options->recog_hfs, "Confidence-Threshold", APR_HASH_KEY_STRING, value);
 	} else if (strcasecmp(key, "sva") == 0) {
@@ -1044,8 +1106,6 @@
 		apr_hash_set(options->synth_hfs, "Speech-Language", APR_HASH_KEY_STRING, value);
 	} else if (strcasecmp(key, "mt") == 0) {
 		apr_hash_set(options->recog_hfs, "Media-Type", APR_HASH_KEY_STRING, value);
-	} else if (strcasecmp(key, "vbu") == 0) {
-		apr_hash_set(options->recog_hfs, "Ver-Buffer-Utterance", APR_HASH_KEY_STRING, value);
 	} else if (strcasecmp(key, "pv") == 0) {
 		apr_hash_set(options->synth_hfs, "Prosody-Volume", APR_HASH_KEY_STRING, value);
 	} else if (strcasecmp(key, "pr") == 0) {
@@ -1059,31 +1119,22 @@
 	} else if (strcasecmp(key, "a") == 0) {
 		apr_hash_set(options->synth_hfs, "Voice-Age", APR_HASH_KEY_STRING, value);
 	} else if (strcasecmp(key, "vsp") == 0) {
-		vendor_value = value;
-		if ((vendor_name = strsep(&vendor_value, "=")) && vendor_value) {
-			apr_hash_set(options->rec_vendor_par_list, vendor_name, APR_HASH_KEY_STRING, vendor_value);
-			apr_hash_set(options->syn_vendor_par_list, vendor_name, APR_HASH_KEY_STRING, vendor_value);
-		}
+		apr_hash_set(options->recog_hfs, "Vendor-Specific-Parameters", APR_HASH_KEY_STRING, value);
+		apr_hash_set(options->synth_hfs, "Vendor-Specific-Parameters", APR_HASH_KEY_STRING, value);
 	} else if (strcasecmp(key, "vsprec") == 0) {
-		vendor_value = value;
-		if ((vendor_name = strsep(&vendor_value, "=")) && vendor_value) {
-			apr_hash_set(options->rec_vendor_par_list, vendor_name, APR_HASH_KEY_STRING, vendor_value);
-		}
+		apr_hash_set(options->recog_hfs, "Vendor-Specific-Parameters", APR_HASH_KEY_STRING, value);
 	} else if (strcasecmp(key, "vspsyn") == 0) {
-		vendor_value = value;
-		if ((vendor_name = strsep(&vendor_value, "=")) && vendor_value) {
-			apr_hash_set(options->syn_vendor_par_list, vendor_name, APR_HASH_KEY_STRING, vendor_value);
-		}
+		apr_hash_set(options->synth_hfs, "Vendor-Specific-Parameters", APR_HASH_KEY_STRING, value);
 	} else if (strcasecmp(key, "p") == 0) {
 		/* Set the same profile for synth and recog. There might be a separate 
 		configuration option for each of them in the future. */
 		options->flags |= SAR_RECOG_PROFILE | SAR_SYNTH_PROFILE;
-		options->params[OPT_ARG_PROFILE] = value;
+		options->params[OPT_ARG_RECOG_PROFILE] = value;
 		options->params[OPT_ARG_SYNTH_PROFILE] = value;
 	} else if (strcasecmp(key, "prec") == 0) {
 		/* Separate configuration option for recognizer operation */
 		options->flags |= SAR_RECOG_PROFILE;
-		options->params[OPT_ARG_PROFILE] = value;
+		options->params[OPT_ARG_RECOG_PROFILE] = value;
 	} else if (strcasecmp(key, "psyn") == 0) {
 		/* Separate configuration option for synthesizer operation */
 		options->flags |= SAR_SYNTH_PROFILE;
@@ -1127,7 +1178,7 @@
 }
 
 /* Parse application options. */
-static int synthandrecog_options_parse(char *str, mrcprecogverif_options_t *options, apr_pool_t *pool)
+static int synthandrecog_options_parse(char *str, sar_options_t *options, apr_pool_t *pool)
 {
 	char *s;
 	char *name, *value;
@@ -1139,13 +1190,6 @@
 		return -1;
 	}
 	if ((options->synth_hfs = apr_hash_make(pool)) == NULL) {
-		return -1;
-	}
-
-	if ((options->syn_vendor_par_list = apr_hash_make(pool)) == NULL) {
-		return -1;
-	}
-	if ((options->rec_vendor_par_list = apr_hash_make(pool)) == NULL) {
 		return -1;
 	}
 
@@ -1177,7 +1221,7 @@
 }
 
 /* Start playing the current prompt. */
-static sar_prompt_item_t* synthandrecog_prompt_play(app_datastore_t* datastore, app_session_t *app_session, mrcprecogverif_options_t *sar_options)
+static sar_prompt_item_t* synthandrecog_prompt_play(app_datastore_t* datastore, app_session_t *app_session, sar_options_t *sar_options)
 {
 	if(app_session->cur_prompt >= app_session->prompts->nelts) {
 		ast_log(LOG_ERROR, "(%s) Out of bounds prompt index\n", app_session->synth_channel->name);
@@ -1209,12 +1253,10 @@
 											synthandrecog,
 											app_session->nwriteformat,
 											NULL,
-											datastore->chan,
-											app_session->recog_channel->session);
+											datastore->chan);
 			if (!app_session->synth_channel) {
 				return NULL;
 			}
-			app_session->synth_channel->app_session = app_session;
 
 			ast_mrcp_profile_t *synth_profile = NULL;
 			const char *synth_profile_option = NULL;
@@ -1247,7 +1289,7 @@
 		}
 
 		/* Start synthesis. */
-		if (synth_channel_speak(app_session->synth_channel, content, content_type, sar_options) != 0) {
+		if (synth_channel_speak(app_session->synth_channel, content, content_type, sar_options->synth_hfs) != 0) {
 			ast_log(LOG_ERROR, "(%s) Unable to send SPEAK request\n", app_session->synth_channel->name);
 			return NULL;
 		}
@@ -1287,8 +1329,7 @@
 	}
 
 	const char *status_str = speech_channel_status_to_string(status);
-	pbx_builtin_setvar_helper(chan, "RECOGSTATUS", status_str);
-	pbx_builtin_setvar_helper(chan, "SYNTHSTATUS", status_str);
+	pbx_builtin_setvar_helper(chan, "RECOG_STATUS", status_str);
 	ast_log(LOG_NOTICE, "%s() exiting status: %s on %s\n", synthandrecog_name, status_str, ast_channel_name(chan));
 	return 0;
 }
@@ -1300,10 +1341,9 @@
 	apr_size_t len;
 
 	const char *recog_name;
-	speech_channel_status_t syn_status = SPEECH_CHANNEL_STATUS_OK;
 	speech_channel_status_t status = SPEECH_CHANNEL_STATUS_OK;
 
-	mrcprecogverif_options_t sar_options;
+	sar_options_t sar_options;
 	char *parse;
 	int i;
 
@@ -1396,7 +1436,6 @@
 	app_session->prompts = apr_array_make(app_session->pool, 1, sizeof(sar_prompt_item_t));
 	app_session->it_policy = IT_POLICY_AUTO;
 	app_session->lifetime = lifetime;
-	app_session->msg_process_dispatcher = &synthandrecog->message_process;
 
 	if(!app_session->recog_channel) {
 		/* Get new read format. */
@@ -1415,17 +1454,15 @@
 											synthandrecog,
 											app_session->nreadformat,
 											NULL,
-											chan,
-											NULL);
+											chan);
 		if (app_session->recog_channel == NULL) {
 			return synthandrecog_exit(chan, app_session, SPEECH_CHANNEL_STATUS_ERROR);
 		}
-		app_session->recog_channel->app_session = app_session;
 
 		const char *recog_profile_option = NULL;
 		if ((sar_options.flags & SAR_RECOG_PROFILE) == SAR_RECOG_PROFILE) {
-			if (!ast_strlen_zero(sar_options.params[OPT_ARG_PROFILE])) {
-				recog_profile_option = sar_options.params[OPT_ARG_PROFILE];
+			if (!ast_strlen_zero(sar_options.params[OPT_ARG_RECOG_PROFILE])) {
+				recog_profile_option = sar_options.params[OPT_ARG_RECOG_PROFILE];
 			}
 		}
 
@@ -1534,7 +1571,7 @@
 			ast_log(LOG_ERROR, "(%s) Unable to load grammar\n", recog_name);
 
 			const char *completion_cause = NULL;
-			channel_get_results(app_session->recog_channel, &completion_cause, NULL, NULL);
+			recog_channel_get_results(app_session->recog_channel, &completion_cause, NULL, NULL);
 			if (completion_cause)
 				pbx_builtin_setvar_helper(chan, "RECOG_COMPLETION_CAUSE", completion_cause);
 			
@@ -1660,11 +1697,11 @@
 	ast_log(LOG_NOTICE, "(%s) Recognizing, Start-Input-Timers: %d\n", recog_name, start_input_timers);
 
 	/* Start recognition. */
-	if (recog_channel_start(app_session->recog_channel, recog_name, start_input_timers, &sar_options) != 0) {
+	if (recog_channel_start(app_session->recog_channel, recog_name, start_input_timers, sar_options.recog_hfs) != 0) {
 		ast_log(LOG_ERROR, "(%s) Unable to start recognition\n", recog_name);
 
 		const char *completion_cause = NULL;
-		channel_get_results(app_session->recog_channel, &completion_cause, NULL, NULL);
+		recog_channel_get_results(app_session->recog_channel, &completion_cause, NULL, NULL);
 		if (completion_cause)
 			pbx_builtin_setvar_helper(chan, "RECOG_COMPLETION_CAUSE", completion_cause);
 		
@@ -1744,7 +1781,7 @@
 					/* End of prompts -> start input timers. */
 					if (app_session->it_policy == IT_POLICY_AUTO) {
 						ast_log(LOG_DEBUG, "(%s) Start input timers\n", recog_name);
-						channel_start_input_timers(app_session->recog_channel, RECOGNIZER_START_INPUT_TIMERS);
+						recog_channel_start_input_timers(app_session->recog_channel);
 					}
 					prompt_processing = 0;
 				}
@@ -1785,13 +1822,13 @@
 			int dtmfkey = ast_frame_get_dtmfkey(f);
 			ast_log(LOG_DEBUG, "(%s) User pressed DTMF key (%d)\n", recog_name, dtmfkey);
 			/* Send DTMF frame to ASR engine. */
-			if (app_session->dtmf_generator != NULL) {
+			if (app_session->recog_channel->dtmf_generator != NULL) {
 				char digits[2];
 				digits[0] = (char)dtmfkey;
 				digits[1] = '\0';
 
 				ast_log(LOG_NOTICE, "(%s) DTMF digit queued (%s)\n", app_session->recog_channel->name, digits);
-				mpf_dtmf_generator_enqueue(app_session->dtmf_generator, digits);
+				mpf_dtmf_generator_enqueue(app_session->recog_channel->dtmf_generator, digits);
 			}
 		}
 
@@ -1824,7 +1861,7 @@
 		}
 
 		/* Get recognition result. */
-		if (channel_get_results(app_session->recog_channel, &completion_cause, &result, &waveform_uri) != 0) {
+		if (recog_channel_get_results(app_session->recog_channel, &completion_cause, &result, &waveform_uri) != 0) {
 			ast_log(LOG_WARNING, "(%s) Unable to retrieve result\n", recog_name);
 			return synthandrecog_exit(chan, app_session, SPEECH_CHANNEL_STATUS_ERROR);
 		}
@@ -1891,7 +1928,7 @@
 #endif
 
 	/* Create the recognizer application and link its callbacks */
-	if ((synthandrecog->app = mrcp_application_create(synthandrecog_message_handler, (void *)synthandrecog, pool)) == NULL) {
+	if ((synthandrecog->app = mrcp_application_create(synthandrecog_message_handler, (void *)0, pool)) == NULL) {
 		ast_log(LOG_ERROR, "Unable to create MRCP application %s\n", synthandrecog_name);
 		synthandrecog = NULL;
 		return -1;
@@ -1901,15 +1938,13 @@
 	synthandrecog->dispatcher.on_session_terminate = speech_on_session_terminate;
 	synthandrecog->dispatcher.on_channel_add = speech_on_channel_add;
 	synthandrecog->dispatcher.on_channel_remove = NULL;
-	synthandrecog->dispatcher.on_message_receive = mrcp_on_message_receive;
+	synthandrecog->dispatcher.on_message_receive = speech_on_message_receive;
 	synthandrecog->dispatcher.on_terminate_event = NULL;
 	synthandrecog->dispatcher.on_resource_discover = NULL;
-	synthandrecog->message_process.recog_message_process = recog_on_message_receive;
-	synthandrecog->message_process.synth_message_process = synth_on_message_receive;
 	synthandrecog->audio_stream_vtable.destroy = NULL;
-	synthandrecog->audio_stream_vtable.open_rx = stream_open;
+	synthandrecog->audio_stream_vtable.open_rx = recog_stream_open;
 	synthandrecog->audio_stream_vtable.close_rx = NULL;
-	synthandrecog->audio_stream_vtable.read_frame = stream_read;
+	synthandrecog->audio_stream_vtable.read_frame = recog_stream_read;
 	synthandrecog->audio_stream_vtable.open_tx = NULL;
 	synthandrecog->audio_stream_vtable.close_tx = NULL;
 	synthandrecog->audio_stream_vtable.write_frame = synth_stream_write;
