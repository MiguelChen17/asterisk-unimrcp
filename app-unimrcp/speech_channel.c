--- conflicted
+++ resolved
@@ -38,12 +38,9 @@
 
 /* UniMRCP includes. */
 #include "ast_unimrcp_framework.h"
-#include "mrcp_client_session.h"
-#include "mrcp_resource.h"
 
 #include "audio_queue.h"
 #include "speech_channel.h"
-#include "app_datastore.h"
 
 #define MIME_TYPE_PLAIN_TEXT   "text/plain"
 #define MIME_TYPE_URI_LIST     "text/uri-list"
@@ -73,7 +70,6 @@
 		case SPEECH_CHANNEL_CLOSED: return "CLOSED";
 		case SPEECH_CHANNEL_READY: return "READY";
 		case SPEECH_CHANNEL_PROCESSING: return "PROCESSING";
-		case SPEECH_CHANNEL_TERMINATED: return "TERMINATED";
 		case SPEECH_CHANNEL_ERROR: return "ERROR";
 		default: return "UNKNOWN";
 	}
@@ -85,7 +81,6 @@
 	switch (type) {
 		case SPEECH_CHANNEL_SYNTHESIZER: return "SYNTHESIZER";
 		case SPEECH_CHANNEL_RECOGNIZER: return "RECOGNIZER";
-		case SPEECH_CHANNEL_VERIFIER: return "VERIFIER";
 		default: return "UNKNOWN";
 	}
 }
@@ -122,7 +117,7 @@
 /* Set the current channel state. */
 void speech_channel_set_state(speech_channel_t *schannel, speech_channel_state_t state)
 {
-	if (schannel && schannel->mutex) {
+	if (schannel) {
 		apr_thread_mutex_lock(schannel->mutex);
 
 		speech_channel_set_state_unlocked(schannel, state);
@@ -149,13 +144,13 @@
 		ast_log(LOG_DEBUG, "(%s) Sending barge-in on %s\n", schannel->name, speech_channel_type_to_string(schannel->type));
 
 		/* Send STOP to MRCP server. */
-		mrcp_message = mrcp_application_message_create(schannel->session->unimrcp_session, schannel->unimrcp_channel, method);
+		mrcp_message = mrcp_application_message_create(schannel->unimrcp_session, schannel->unimrcp_channel, method);
 
 		if (mrcp_message == NULL) {
 			ast_log(LOG_ERROR, "(%s) Failed to create BARGE_IN_OCCURRED message\n", schannel->name);
 			status = -1;
 		} else {
-			if (!mrcp_application_message_send(schannel->session->unimrcp_session, schannel->unimrcp_channel, mrcp_message))
+			if (!mrcp_application_message_send(schannel->unimrcp_session, schannel->unimrcp_channel, mrcp_message))
 				ast_log(LOG_WARNING, "(%s) [speech_channel_bargeinoccurred] Failed to send BARGE_IN_OCCURRED message\n", schannel->name);
 			else if (schannel->cond != NULL) {
 				while (schannel->state == SPEECH_CHANNEL_PROCESSING) {
@@ -190,8 +185,7 @@
 						ast_mrcp_application_t *app,
 						ast_format_compat *format,
 						const char *rec_file_path,
-						struct ast_channel *chan,
-						mrcp_associated_session_t *session)
+						struct ast_channel *chan)
 {
 	speech_channel_t *schan = NULL;
 	int status = 0;
@@ -215,34 +209,19 @@
 			ast_log(LOG_WARNING, "Unable to allocate name for channel, using \"TTS\"\n");
 			schan->name = "TTS";
 		}
-		ast_log(LOG_NOTICE, "Create speech channel: Name=%s, Type=%s\n",
-					name, speech_channel_type_to_string(type));
+
 		schan->format = format;
 		schan->codec = ast_format_get_unicodec(format);
 		schan->rate = ast_format_get_sample_rate(format);
-<<<<<<< HEAD
-		schan->bytes_per_sample = ast_format_get_bytes_per_sample(format);
-		if (!session) {
-			if ((schan->session = (mrcp_associated_session_t *)apr_palloc(pool, sizeof(mrcp_associated_session_t))) == NULL) {
-				ast_log(LOG_ERROR, "Unable to allocate session associated structure\n");
-				status = -1;
-			} else {
-				schan->session->unimrcp_session = NULL;
-				schan->session->associated_channels = 0;
-			}
-		} else {
-			schan->session = session;
-		}
-		schan->app_session = NULL;
-=======
 		schan->bits_per_sample = ast_format_get_bits_per_sample(format);
 
->>>>>>> f16eacba
 		schan->profile = NULL;
 		schan->type = type;
 		schan->application = app;
+		schan->unimrcp_session = NULL;
 		schan->unimrcp_channel = NULL;
 		schan->stream = NULL;
+		schan->dtmf_generator = NULL;
 		schan->session_id = NULL;
 		schan->pool = pool;
 		schan->mutex = NULL;
@@ -252,7 +231,6 @@
 		schan->data = NULL;
 		schan->chan = chan;
 		schan->rec_file = NULL;
-		schan->has_sess = 0;
 
 		if (strstr("LPCM", schan->codec)) {
 			schan->silence = 0;
@@ -271,8 +249,7 @@
 			ast_log(LOG_ERROR, "(%s) Unable to create audio queue for channel\n",schan->name);
 			status = -1;
 		} else {
-			ast_log(LOG_DEBUG, "Created speech channel: Name=%s, Type=%s, Codec=%s, Rate=%u on %s\n",
-					schan->name, speech_channel_type_to_string(schan->type), schan->codec, schan->rate,
+			ast_log(LOG_DEBUG, "Created speech channel: Name=%s, Type=%s, Codec=%s, Rate=%u on %s\n", schan->name, speech_channel_type_to_string(schan->type), schan->codec, schan->rate,
 				ast_channel_name(chan));
 		}
 		
@@ -333,9 +310,9 @@
 	int sample_rate;
 
 	if (schannel->type == SPEECH_CHANNEL_SYNTHESIZER)
-		capabilities = mpf_sink_stream_capabilities_create(schannel->session->unimrcp_session->pool);
+		capabilities = mpf_sink_stream_capabilities_create(schannel->unimrcp_session->pool);
 	else
-		capabilities = mpf_source_stream_capabilities_create(schannel->session->unimrcp_session->pool);
+		capabilities = mpf_source_stream_capabilities_create(schannel->unimrcp_session->pool);
 
 	if (capabilities == NULL) {
 		ast_log(LOG_ERROR, "(%s) Unable to create capabilities\n", schannel->name);
@@ -346,7 +323,7 @@
 	mpf_codec_capabilities_add(&capabilities->codecs, sample_rate, schannel->codec);
 
 	return mrcp_application_audio_termination_create(
-					schannel->session->unimrcp_session,               /* Session, termination belongs to. */
+					schannel->unimrcp_session,                        /* Session, termination belongs to. */
 					&schannel->application->audio_stream_vtable,      /* Virtual methods table of audio stream. */
 					capabilities,                                     /* Capabilities of audio stream. */
 					schannel);                                        /* Object to associate. */
@@ -359,10 +336,8 @@
 		ast_log(LOG_ERROR, "Speech channel structure pointer is NULL\n");
 		return -1;
 	}
-
-	ast_log(LOG_NOTICE, "Destroy speech channel: Name=%s, Type=%s, Codec=%s, Rate=%u, State=%d \n",
-			schannel->name, speech_channel_type_to_string(schannel->type), schannel->codec,
-			schannel->rate, schannel->state);
+	
+	ast_log(LOG_DEBUG, "Destroy speech channel: Name=%s, Type=%s, Codec=%s, Rate=%u\n", schannel->name, speech_channel_type_to_string(schannel->type), schannel->codec, schannel->rate);
 
 	if (schannel->mutex)
 		apr_thread_mutex_lock(schannel->mutex);
@@ -378,24 +353,17 @@
 	}
 #endif
 
-	const char *session_name = schannel->session->unimrcp_session ? schannel->session->unimrcp_session->name : "NULL";
-	mrcp_resource_id id = schannel->unimrcp_channel ? schannel->unimrcp_channel->resource->id : 0;
-
 	/* Destroy the channel and session if not already done. */
 	if (schannel->state != SPEECH_CHANNEL_CLOSED) {
 		int warned = 0;
 
-		ast_log(LOG_DEBUG, "(%s) Closing mrcp session: %s / channel: %ld\n", schannel->name, session_name, id);
-		if ((schannel->session->unimrcp_session != NULL) && (schannel->unimrcp_channel != NULL)
-			&& (schannel->state != SPEECH_CHANNEL_TERMINATED)) {
-			//mrcp_application_session_object_set(schannel->session->unimrcp_session, schannel);
-			if (!mrcp_application_session_terminate(schannel->session->unimrcp_session))
+		if ((schannel->unimrcp_session != NULL) && (schannel->unimrcp_channel != NULL)) {
+			if (!mrcp_application_session_terminate(schannel->unimrcp_session))
 				ast_log(LOG_WARNING, "(%s) Unable to terminate application session\n", schannel->name);
 		}
 
-		ast_log(LOG_DEBUG, "(%s) Waiting for MRCP session %s termination\n", schannel->name, session_name);
-
-		while (schannel->state != SPEECH_CHANNEL_CLOSED && schannel->state != SPEECH_CHANNEL_TERMINATED) {
+		ast_log(LOG_DEBUG, "(%s) Waiting for MRCP session to terminate\n", schannel->name);
+		while (schannel->state != SPEECH_CHANNEL_CLOSED) {
 			if (schannel->cond != NULL) {
 				if ((apr_thread_cond_timedwait(schannel->cond, schannel->mutex, globals.speech_channel_timeout) == APR_TIMEUP) && (!warned)) {
 					warned = 1;
@@ -403,31 +371,19 @@
 				}
 			}
 		}
-		schannel->state = SPEECH_CHANNEL_CLOSED;
-	}
-
-	ast_log(LOG_DEBUG, "Speech channel %s destroyed - Type=%s, Codec=%s, Rate=%u\n",
-			schannel->name, speech_channel_type_to_string(schannel->type), schannel->codec, schannel->rate);
-	if (schannel->session->associated_channels == 1) {
-		ast_log(LOG_DEBUG, "(%s) Destroying application session: %s\n", schannel->name,
-				session_name);
-
-		if (schannel->session->unimrcp_session && !mrcp_application_session_destroy(schannel->session->unimrcp_session))
-			ast_log(LOG_WARNING, "(%s) Unable to destroy application session: %s\n", schannel->name, session_name);
-		else
-			schannel->session->unimrcp_session = NULL;
-	} else {
-		--schannel->session->associated_channels;
-		ast_log(LOG_NOTICE, "(%s) Number of associated channels to session %s: %d\n", schannel->name,
-				session_name,
-				schannel->session->associated_channels);
-	}
+	}
+	
 	if (schannel->state != SPEECH_CHANNEL_CLOSED) {
 		ast_log(LOG_ERROR, "(%s) Failed to destroy channel.  Continuing\n", schannel->name);
 	}
 
 	if (schannel->rec_file) {
 		fclose(schannel->rec_file);
+	}
+
+	if (schannel->dtmf_generator != NULL) {
+		mpf_dtmf_generator_destroy(schannel->dtmf_generator);
+		ast_log(LOG_DEBUG, "(%s) DTMF generator destroyed\n", schannel->name);
 	}
 
 	if (schannel->audio_queue != NULL) {
@@ -448,12 +404,13 @@
 			ast_log(LOG_WARNING, "(%s) Unable to destroy channel condition variable\n", schannel->name);
 	}
 
-	schannel->app_session = NULL;
 	schannel->name = NULL;
 	schannel->profile = NULL;
 	schannel->application = NULL;
+	schannel->unimrcp_session = NULL;
 	schannel->unimrcp_channel = NULL;
 	schannel->stream = NULL;
+	schannel->dtmf_generator = NULL;
 	schannel->session_id = NULL;
 	schannel->pool = NULL;
 	schannel->mutex = NULL;
@@ -463,7 +420,6 @@
 	schannel->data = NULL;
 	schannel->chan = NULL;
 	schannel->rec_file = NULL;
-	schannel->state = SPEECH_CHANNEL_CLOSED;
 
 	return 0;
 }
@@ -475,84 +431,71 @@
 	mpf_termination_t *termination = NULL;
 	mrcp_resource_type_e resource_type;
 
-	if (!schannel || !profile) {
-		ast_log(LOG_ERROR, "Invalid paramenters for open channel\n");
-		return -1;
-	}
+	if (!schannel || !profile)
+		return -1;
 
 	apr_thread_mutex_lock(schannel->mutex);
 
+	/* Make sure we can open channel. */
+	if (schannel->state != SPEECH_CHANNEL_CLOSED) {
+		apr_thread_mutex_unlock(schannel->mutex);
+		return -1;
+	}
+
 	schannel->profile = profile;
 
 	/* Create MRCP session. */
-	if (!schannel->session->unimrcp_session) {
-		/* Make sure we can open channel. */
-		if (schannel->state != SPEECH_CHANNEL_CLOSED) {
-			ast_log(LOG_ERROR, "Invalid Speech channel state\n");
-			apr_thread_mutex_unlock(schannel->mutex);
-			return -1;
-		}
-
-		if ((schannel->session->unimrcp_session = mrcp_application_session_create(schannel->application->app, profile->name, schannel)) == NULL) {
-			/* Profile doesn't exist? */
-			ast_log(LOG_ERROR, "(%s) Unable to create session with %s\n", schannel->name, profile->name);
-
-			apr_thread_mutex_unlock(schannel->mutex);
-			return 2;
-		}
-		schannel->session->associated_channels = 1;
-
-		/* Set session name for logging purposes. */
-		mrcp_application_session_name_set(schannel->session->unimrcp_session, schannel->name);
-	} else {
-		schannel->state = SPEECH_CHANNEL_CLOSED;
-		schannel->session->associated_channels++;
-		mrcp_application_session_object_set(schannel->session->unimrcp_session, schannel);
-	}
+	if ((schannel->unimrcp_session = mrcp_application_session_create(schannel->application->app, profile->name, schannel)) == NULL) {
+		/* Profile doesn't exist? */
+		ast_log(LOG_ERROR, "(%s) Unable to create session with %s\n", schannel->name, profile->name);
+
+		apr_thread_mutex_unlock(schannel->mutex);
+		return 2;
+	}
+	
+	/* Set session name for logging purposes. */
+	mrcp_application_session_name_set(schannel->unimrcp_session, schannel->name);
 
 	/* Create audio termination and add to channel. */
 	if ((termination = speech_channel_create_mpf_termination(schannel)) == NULL) {
 		ast_log(LOG_ERROR, "(%s) Unable to create termination with %s\n", schannel->name, profile->name);
 
-		if (!mrcp_application_session_destroy(schannel->session->unimrcp_session))
+		if (!mrcp_application_session_destroy(schannel->unimrcp_session))
 			ast_log(LOG_WARNING, "(%s) Unable to destroy application session for %s\n", schannel->name, profile->name);
 
 		apr_thread_mutex_unlock(schannel->mutex);
 		return -1;
 	}
-	ast_log(LOG_NOTICE, "Termination created\n");
+
 	if (schannel->type == SPEECH_CHANNEL_SYNTHESIZER)
 		resource_type = MRCP_SYNTHESIZER_RESOURCE;
-	else if (schannel->type == SPEECH_CHANNEL_RECOGNIZER)
+	else
 		resource_type = MRCP_RECOGNIZER_RESOURCE;
-	else
-		resource_type = MRCP_VERIFIER_RESOURCE;
-
-	if ((schannel->unimrcp_channel = mrcp_application_channel_create(schannel->session->unimrcp_session, resource_type, termination, NULL, schannel)) == NULL) {
+
+	if ((schannel->unimrcp_channel = mrcp_application_channel_create(schannel->unimrcp_session, resource_type, termination, NULL, schannel)) == NULL) {
 		ast_log(LOG_ERROR, "(%s) Unable to create channel with %s\n", schannel->name, profile->name);
 
-		if (!mrcp_application_session_destroy(schannel->session->unimrcp_session))
+		if (!mrcp_application_session_destroy(schannel->unimrcp_session))
 			ast_log(LOG_WARNING, "(%s) Unable to destroy application session for %s\n", schannel->name, profile->name);
 
 		apr_thread_mutex_unlock(schannel->mutex);
 		return -1;
 	}
-	ast_log(LOG_NOTICE, "Channel created\n");
+
 	/* Add channel to session. This establishes the connection to the MRCP server. */
-	if (mrcp_application_channel_add(schannel->session->unimrcp_session, schannel->unimrcp_channel) != TRUE) {
+	if (mrcp_application_channel_add(schannel->unimrcp_session, schannel->unimrcp_channel) != TRUE) {
 		ast_log(LOG_ERROR, "(%s) Unable to add channel to session with %s\n", schannel->name, profile->name);
 
-		if (!mrcp_application_session_destroy(schannel->session->unimrcp_session))
+		if (!mrcp_application_session_destroy(schannel->unimrcp_session))
 			ast_log(LOG_WARNING, "(%s) Unable to destroy application session for %s\n", schannel->name, profile->name);
 
 		apr_thread_mutex_unlock(schannel->mutex);
 		return -1;
 	}
-	ast_log(LOG_NOTICE, "Channel ADDED\n");
+
 	/* Wait for channel to be ready. */
-	while (schannel->state == SPEECH_CHANNEL_CLOSED) {
+	while (schannel->state == SPEECH_CHANNEL_CLOSED)
 		apr_thread_cond_timedwait(schannel->cond, schannel->mutex, globals.speech_channel_timeout);
-	}
 
 	if (schannel->state == SPEECH_CHANNEL_READY) {
 		ast_log(LOG_DEBUG, "(%s) channel is ready\n", schannel->name);
@@ -562,7 +505,7 @@
 		status = -1;
 	} else if (schannel->state == SPEECH_CHANNEL_ERROR) {
 		ast_log(LOG_DEBUG, "(%s) Terminating MRCP session\n", schannel->name);
-		if (!mrcp_application_session_terminate(schannel->session->unimrcp_session))
+		if (!mrcp_application_session_terminate(schannel->unimrcp_session))
 			ast_log(LOG_WARNING, "(%s) Unable to terminate application session\n", schannel->name);
 
 		/* Wait for session to be cleaned up. */
@@ -577,17 +520,16 @@
 		}
 	}
 
-	if (schannel->type == SPEECH_CHANNEL_RECOGNIZER || schannel->type == SPEECH_CHANNEL_VERIFIER) {
+	if (schannel->type == SPEECH_CHANNEL_RECOGNIZER) {
 		recognizer_data_t *r = (recognizer_data_t *)apr_palloc(schannel->pool, sizeof(recognizer_data_t));
 
 		if (r != NULL) {
 			schannel->data = r;
 			memset(r, 0, sizeof(recognizer_data_t));
-			if (schannel->type == SPEECH_CHANNEL_RECOGNIZER) {
-				if ((r->grammars = apr_hash_make(schannel->pool)) == NULL) {
-					ast_log(LOG_ERROR, "Unable to allocate hash for grammars\n");
-					status = -1;
-				}
+
+			if ((r->grammars = apr_hash_make(schannel->pool)) == NULL) {
+				ast_log(LOG_ERROR, "Unable to allocate hash for grammars\n");
+				status = -1;
 			}
 		} else {
 			ast_log(LOG_ERROR, "Unable to allocate recognizer data structure\n");
@@ -621,13 +563,13 @@
 		ast_log(LOG_DEBUG, "(%s) Stopping %s\n", schannel->name, speech_channel_type_to_string(schannel->type));
 
 		/* Send STOP to MRCP server. */
-		mrcp_message = mrcp_application_message_create(schannel->session->unimrcp_session, schannel->unimrcp_channel, method);
+		mrcp_message = mrcp_application_message_create(schannel->unimrcp_session, schannel->unimrcp_channel, method);
 
 		if (mrcp_message == NULL) {
 			ast_log(LOG_ERROR, "(%s) Failed to create STOP message\n", schannel->name);
 			status = -1;
 		} else {
-			if (!mrcp_application_message_send(schannel->session->unimrcp_session, schannel->unimrcp_channel, mrcp_message))
+			if (!mrcp_application_message_send(schannel->unimrcp_session, schannel->unimrcp_channel, mrcp_message))
 				ast_log(LOG_WARNING, "(%s) Failed to send STOP message\n", schannel->name);
 			else if (schannel->cond != NULL) {
 				while (schannel->state == SPEECH_CHANNEL_PROCESSING) {
@@ -655,48 +597,8 @@
 	return status;
 }
 
-int MrcpAddVendorSpecificParam(mrcp_message_t* mrcp_message, const char* param_name, const char* param_value)
-{
-	if (!mrcp_message || !param_name || !param_value) {
-		return -1;
-	}
-
-	if (mrcp_message->start_line.method_id != RECOGNIZER_RECOGNIZE &&
-		mrcp_message->start_line.method_id != RECOGNIZER_SET_PARAMS &&
-		mrcp_message->start_line.method_id != RECOGNIZER_GET_PARAMS &&
-		mrcp_message->start_line.method_id != VERIFIER_VERIFY &&
-		mrcp_message->start_line.method_id != VERIFIER_SET_PARAMS &&
-		mrcp_message->start_line.method_id != VERIFIER_GET_PARAMS) {
-		return -1;
-	}
-
-	mrcp_generic_header_t* generic_header = mrcp_generic_header_get(mrcp_message);
-
-	if (!generic_header) {
-		/* get/allocate generic header */
-		generic_header = mrcp_generic_header_prepare(mrcp_message);
-		if (!generic_header) {
-			return -1;
-		}
-	}
-
-	if (!generic_header->vendor_specific_params) {
-		generic_header->vendor_specific_params =
-		apt_pair_array_create(1, mrcp_message->pool);
-	}
-
-	apt_str_t param_name_;
-	apt_str_t param_value_;
-	apt_string_set(&param_name_, param_name);
-	apt_string_set(&param_value_, param_value);
-	apt_pair_array_append(generic_header->vendor_specific_params, &param_name_, &param_value_,
-				mrcp_message->pool);
-
-	return 0;
-}
-
 /* Set parameters in an MRCP header. */
-int speech_channel_set_params(speech_channel_t *schannel, mrcp_message_t *msg, apr_hash_t *header_fields, apr_hash_t *vendor_specific_fields)
+int speech_channel_set_params(speech_channel_t *schannel, mrcp_message_t *msg, apr_hash_t *header_fields)
 {
 	if (schannel && msg && header_fields) {
 		/* Loop through each param and add to the message. */
@@ -723,28 +625,6 @@
 				}
 			}
 		}
-		if (vendor_specific_fields) {
-			for (hi = apr_hash_first(NULL, vendor_specific_fields); hi; hi = apr_hash_next(hi)) {
-				char *param_name = NULL;
-				char *param_val = NULL;
-				const void *key;
-				void *val;
-
-				apr_hash_this(hi, &key, NULL, &val);
-				param_name = (char *)key;
-				param_val = (char *)val;
-
-				if (param_name && (strlen(param_name) > 0) && param_val && (strlen(param_val) > 0)) {
-				ast_log(LOG_DEBUG, "(%s) Vendor Specific Parameter %s: %s\n", schannel->name, param_name, param_val);
-					if (MrcpAddVendorSpecificParam(msg, param_name, param_val) < 0) {
-						ast_log(LOG_WARNING, "Error setting MRCP header %s=%s\n", param_name, param_val);
-					}
-				}
-			}
-			mrcp_generic_header_t* generic_header = mrcp_generic_header_get(msg);
-			if (generic_header && generic_header->vendor_specific_params)
-				mrcp_generic_header_property_add(msg, GENERIC_HEADER_VENDOR_SPECIFIC_PARAMS);
-		}
 	}
 
 	return 0;
@@ -759,9 +639,9 @@
 #if SPEECH_CHANNEL_TRACE
 		apr_size_t req_len = *len;
 #endif
-		if (!schannel->mutex) return 1;
+		audio_queue_t *queue = schannel->audio_queue;
+
 		apr_thread_mutex_lock(schannel->mutex);
-		audio_queue_t *queue = schannel->audio_queue;
 
 		if (schannel->state == SPEECH_CHANNEL_PROCESSING)
 			status = audio_queue_read(queue, data, len, block);
