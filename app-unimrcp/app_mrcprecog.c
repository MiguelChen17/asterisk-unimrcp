--- conflicted
+++ resolved
@@ -57,9 +57,6 @@
 
 /* UniMRCP includes. */
 #include "app_datastore.h"
-#include "app_msg_process_dispatcher.h"
-#include "app_channel_methods.h"
-#include "mrcp_client_session.h"
 
 /*** DOCUMENTATION
 	<application name="MRCPRecog" language="en_US">
@@ -101,7 +98,6 @@
 					<option name="cdb"> <para>Clear DTMF buffer (true/false).</para> </option>
 					<option name="enm"> <para>Early nomatch (true/false).</para> </option>
 					<option name="iwu"> <para>Input waveform URI.</para> </option>
-					<option name="vbu"> <para>Verify Buffer Utterance (true/false).</para> </option>
 					<option name="mt"> <para>Media type.</para> </option>
 					<option name="epe"> <para>Exit on play error 
 						(1: terminate recognition on file play error, 0: continue even if file play fails).</para>
@@ -152,8 +148,6 @@
 /* The application instance. */
 static ast_mrcp_application_t *mrcprecog = NULL;
 
-<<<<<<< HEAD
-=======
 /* The enumeration of application options (excluding the MRCP params). */
 enum mrcprecog_option_flags {
 	MRCPRECOG_PROFILE             = (1 << 0),
@@ -191,7 +185,6 @@
 	OPT_ARG_ARRAY_SIZE           = 13
 };
 
->>>>>>> f16eacba
 /* The enumeration of plocies for the use of input timers. */
 enum mrcprecog_it_policies {
 	IT_POLICY_OFF               = 0, /* do not start input timers */
@@ -199,12 +192,112 @@
 	IT_POLICY_AUTO                   /* start input timers once prompt is finished [default] */
 };
 
+/* The structure which holds the application options (including the MRCP params). */
+struct mrcprecog_options_t {
+	apr_hash_t *recog_hfs;
+
+	int         flags;
+	const char *params[OPT_ARG_ARRAY_SIZE];
+};
+
+typedef struct mrcprecog_options_t mrcprecog_options_t;
+
 /* --- MRCP SPEECH CHANNEL INTERFACE TO UNIMRCP --- */
 
+/* Get speech channel associated with provided MRCP session. */
+static APR_INLINE speech_channel_t * get_speech_channel(mrcp_session_t *session)
+{
+	if (session)
+		return (speech_channel_t *)mrcp_application_session_object_get(session);
+
+	return NULL;
+}
+
+/* Handle the UniMRCP responses sent to session terminate requests. */
+static apt_bool_t speech_on_session_terminate(mrcp_application_t *application, mrcp_session_t *session, mrcp_sig_status_code_e status)
+{
+	speech_channel_t *schannel = get_speech_channel(session);
+	if (!schannel) {
+		ast_log(LOG_ERROR, "speech_on_session_terminate: unknown channel error!\n");
+		return FALSE;
+	}
+
+	ast_log(LOG_DEBUG, "(%s) speech_on_session_terminate\n", schannel->name);
+
+	if (schannel->dtmf_generator != NULL) {
+		ast_log(LOG_DEBUG, "(%s) DTMF generator destroyed\n", schannel->name);
+		mpf_dtmf_generator_destroy(schannel->dtmf_generator);
+		schannel->dtmf_generator = NULL;
+	}
+
+	ast_log(LOG_DEBUG, "(%s) Destroying MRCP session\n", schannel->name);
+
+	if (!mrcp_application_session_destroy(session))
+		ast_log(LOG_WARNING, "(%s) Unable to destroy application session\n", schannel->name);
+
+	speech_channel_set_state(schannel, SPEECH_CHANNEL_CLOSED);
+	return TRUE;
+}
+
+/* Handle the UniMRCP responses sent to channel add requests. */
+static apt_bool_t speech_on_channel_add(mrcp_application_t *application, mrcp_session_t *session, mrcp_channel_t *channel, mrcp_sig_status_code_e status)
+{
+	speech_channel_t *schannel = get_speech_channel(session);
+	if (!schannel || !channel) {
+		ast_log(LOG_ERROR, "speech_on_channel_add: unknown channel error!\n");
+		return FALSE;
+	}
+
+	ast_log(LOG_DEBUG, "(%s) speech_on_channel_add\n", schannel->name);
+
+	if (status == MRCP_SIG_STATUS_CODE_SUCCESS) {
+		const mpf_codec_descriptor_t *descriptor = mrcp_application_source_descriptor_get(channel);
+		if (!descriptor) {
+			ast_log(LOG_ERROR, "(%s) Unable to determine codec descriptor\n", schannel->name);
+			speech_channel_set_state(schannel, SPEECH_CHANNEL_ERROR);
+			return FALSE;
+		}
+
+		if (schannel->stream != NULL) {
+			schannel->dtmf_generator = mpf_dtmf_generator_create(schannel->stream, schannel->pool);
+			/* schannel->dtmf_generator = mpf_dtmf_generator_create_ex(schannel->stream, MPF_DTMF_GENERATOR_OUTBAND, 70, 50, schannel->pool); */
+
+			if (schannel->dtmf_generator != NULL)
+				ast_log(LOG_DEBUG, "(%s) DTMF generator created\n", schannel->name);
+			else
+				ast_log(LOG_WARNING, "(%s) Unable to create DTMF generator\n", schannel->name);
+		}
+
+		schannel->rate = descriptor->sampling_rate;
+		const char *codec_name = NULL;
+		if (descriptor->name.length > 0)
+			codec_name = descriptor->name.buf;
+		else
+			codec_name = "unknown";
+
+		if (!schannel->session_id) {
+			const apt_str_t *session_id = mrcp_application_session_id_get(session);
+			if (session_id && session_id->buf) {
+				schannel->session_id = apr_pstrdup(schannel->pool, session_id->buf);
+			}
+		}
+		
+		ast_log(LOG_NOTICE, "(%s) Channel ready codec=%s, sample rate=%d\n",
+			schannel->name,
+			codec_name,
+			schannel->rate);
+		speech_channel_set_state(schannel, SPEECH_CHANNEL_READY);
+	} else {
+		int rc = mrcp_application_session_response_code_get(session);
+		ast_log(LOG_ERROR, "(%s) Channel error status=%d, response code=%d!\n", schannel->name, status, rc);
+		speech_channel_set_state(schannel, SPEECH_CHANNEL_ERROR);
+	}
+
+	return TRUE;
+}
+
 /* --- MRCP ASR --- */
 
-<<<<<<< HEAD
-=======
 /* Start recognizer's input timers. */
 static int recog_channel_start_input_timers(speech_channel_t *schannel)
 {   
@@ -615,7 +708,6 @@
 	return status;
 }
 
->>>>>>> f16eacba
 /* Process messages from UniMRCP for the recognizer application. */
 static apt_bool_t recog_message_handler(const mrcp_app_message_t *app_message)
 {
@@ -627,8 +719,6 @@
 	return TRUE;
 }
 
-<<<<<<< HEAD
-=======
 /* Handle the MRCP responses/events. */
 static apt_bool_t recog_on_message_receive(mrcp_application_t *application, mrcp_session_t *session, mrcp_channel_t *channel, mrcp_message_t *message)
 {
@@ -781,11 +871,9 @@
 	return TRUE;
 }
 
->>>>>>> f16eacba
 /* Apply application options. */
-static int mrcprecog_option_apply(mrcprecogverif_options_t *options, const char *key, char *value)
-{
-	char *vendor_name, *vendor_value;
+static int mrcprecog_option_apply(mrcprecog_options_t *options, const char *key, const char *value)
+{
 	if (strcasecmp(key, "ct") == 0) {
 		apr_hash_set(options->recog_hfs, "Confidence-Threshold", APR_HASH_KEY_STRING, value);
 	} else if (strcasecmp(key, "sva") == 0) {
@@ -826,50 +914,45 @@
 		apr_hash_set(options->recog_hfs, "Speech-Language", APR_HASH_KEY_STRING, value);
 	} else if (strcasecmp(key, "mt") == 0) {
 		apr_hash_set(options->recog_hfs, "Media-Type", APR_HASH_KEY_STRING, value);
-	} else if (strcasecmp(key, "vbu") == 0) {
-		apr_hash_set(options->recog_hfs, "Ver-Buffer-Utterance", APR_HASH_KEY_STRING, value);
 	} else if (strcasecmp(key, "vsp") == 0) {
-		vendor_value = value;
-		if ((vendor_name = strsep(&vendor_value, "=")) && vendor_value) {
-			apr_hash_set(options->rec_vendor_par_list, vendor_name, APR_HASH_KEY_STRING, vendor_value);
-		}
+		apr_hash_set(options->recog_hfs, "Vendor-Specific-Parameters", APR_HASH_KEY_STRING, value);
 	} else if (strcasecmp(key, "p") == 0) {
-		options->flags |= MRCPRECOGVERIF_PROFILE;
+		options->flags |= MRCPRECOG_PROFILE;
 		options->params[OPT_ARG_PROFILE] = value;
 	} else if (strcasecmp(key, "i") == 0) {
-		options->flags |= MRCPRECOGVERIF_INTERRUPT;
+		options->flags |= MRCPRECOG_INTERRUPT;
 		options->params[OPT_ARG_INTERRUPT] = value;
 	} else if (strcasecmp(key, "f") == 0) {
-		options->flags |= MRCPRECOGVERIF_FILENAME;
+		options->flags |= MRCPRECOG_FILENAME;
 		options->params[OPT_ARG_FILENAME] = value;
 	} else if (strcasecmp(key, "t") == 0) {
 		apr_hash_set(options->recog_hfs, "Recognition-Timeout", APR_HASH_KEY_STRING, value);
 	} else if (strcasecmp(key, "b") == 0) {
-		options->flags |= MRCPRECOGVERIF_BARGEIN;
+		options->flags |= MRCPRECOG_BARGEIN;
 		options->params[OPT_ARG_BARGEIN] = value;
 	} else if (strcasecmp(key, "gd") == 0) {
-		options->flags |= MRCPRECOGVERIF_GRAMMAR_DELIMITERS;
+		options->flags |= MRCPRECOG_GRAMMAR_DELIMITERS;
 		options->params[OPT_ARG_GRAMMAR_DELIMITERS] = value;
 	} else if (strcasecmp(key, "epe") == 0) {
-		options->flags |= MRCPRECOGVERIF_EXIT_ON_PLAYERROR;
+		options->flags |= MRCPRECOG_EXIT_ON_PLAYERROR;
 		options->params[OPT_ARG_EXIT_ON_PLAYERROR] = value;
 	} else if (strcasecmp(key, "uer") == 0) {
-		options->flags |= MRCPRECOGVERIF_URI_ENCODED_RESULTS;
+		options->flags |= MRCPRECOG_URI_ENCODED_RESULTS;
 		options->params[OPT_ARG_URI_ENCODED_RESULTS] = value;
 	} else if (strcasecmp(key, "od") == 0) {
-		options->flags |= MRCPRECOGVERIF_OUTPUT_DELIMITERS;
+		options->flags |= MRCPRECOG_OUTPUT_DELIMITERS;
 		options->params[OPT_ARG_OUTPUT_DELIMITERS] = value;
 	} else if (strcasecmp(key, "sit") == 0) {
-		options->flags |= MRCPRECOGVERIF_INPUT_TIMERS;
+		options->flags |= MRCPRECOG_INPUT_TIMERS;
 		options->params[OPT_ARG_INPUT_TIMERS] = value;
 	} else if (strcasecmp(key, "plt") == 0) {
-		options->flags |= MRCPRECOGVERIF_PERSISTENT_LIFETIME;
+		options->flags |= MRCPRECOG_PERSISTENT_LIFETIME;
 		options->params[OPT_ARG_PERSISTENT_LIFETIME] = value;
 	} else if (strcasecmp(key, "dse") == 0) {
-		options->flags |= MRCPRECOGVERIF_DATASTORE_ENTRY;
+		options->flags |= MRCPRECOG_DATASTORE_ENTRY;
 		options->params[OPT_ARG_DATASTORE_ENTRY] = value;
 	} else if (strcasecmp(key, "nif") == 0) {
-		options->flags |= MRCPRECOGVERIF_INSTANCE_FORMAT;
+		options->flags |= MRCPRECOG_INSTANCE_FORMAT;
 		options->params[OPT_ARG_INSTANCE_FORMAT] = value;
 	} else if (strcasecmp(key, "rnl") == 0) {
 		options->flags |= MRCPRECOG_REPLACE_NEW_LINES;
@@ -881,7 +964,7 @@
 }
 
 /* Parse application options. */
-static int mrcprecog_options_parse(char *str, mrcprecogverif_options_t *options, apr_pool_t *pool)
+static int mrcprecog_options_parse(char *str, mrcprecog_options_t *options, apr_pool_t *pool)
 {
 	char *s;
 	char *name, *value;
@@ -890,10 +973,6 @@
 		return 0;
 
 	if ((options->recog_hfs = apr_hash_make(pool)) == NULL) {
-		return -1;
-	}
-
-	if ((options->rec_vendor_par_list = apr_hash_make(pool)) == NULL) {
 		return -1;
 	}
 
@@ -945,7 +1024,7 @@
 }
 
 /* Start playing the current prompt. */
-static struct ast_filestream* mrcprecog_prompt_play(app_session_t *app_session, mrcprecogverif_options_t *mrcprecog_options, off_t *max_filelength)
+static struct ast_filestream* mrcprecog_prompt_play(app_session_t *app_session, mrcprecog_options_t *mrcprecog_options, off_t *max_filelength)
 {
 	if (app_session->cur_prompt >= app_session->prompts->nelts) {
 		ast_log(LOG_ERROR, "(%s) Out of bounds prompt index\n", app_session->recog_channel->name);
@@ -994,14 +1073,12 @@
 	speech_channel_status_t status = SPEECH_CHANNEL_STATUS_OK;
 	char *parse;
 	int i;
-	mrcprecogverif_options_t mrcprecog_options;
+	mrcprecog_options_t mrcprecog_options;
 
 	AST_DECLARE_APP_ARGS(args,
 		AST_APP_ARG(grammar);
 		AST_APP_ARG(options);
 	);
-
-	ast_log(LOG_NOTICE, "%s() Executing Recog for channel: %s\n", app_recog, ast_channel_name(chan));
 
 	if (ast_strlen_zero(data)) {
 		ast_log(LOG_WARNING, "%s() requires an argument (grammar[,options])\n", app_recog);
@@ -1049,8 +1126,8 @@
 	int lifetime = APP_SESSION_LIFETIME_DYNAMIC;
 
 	/* Get datastore entry. */
-	const char *entry = ast_channel_name(chan);
-	if ((mrcprecog_options.flags & MRCPRECOGVERIF_DATASTORE_ENTRY) == MRCPRECOGVERIF_DATASTORE_ENTRY) {
+	const char *entry = DEFAULT_DATASTORE_ENTRY;
+	if ((mrcprecog_options.flags & MRCPRECOG_DATASTORE_ENTRY) == MRCPRECOG_DATASTORE_ENTRY) {
 		if (!ast_strlen_zero(mrcprecog_options.params[OPT_ARG_DATASTORE_ENTRY])) {
 			entry = mrcprecog_options.params[OPT_ARG_DATASTORE_ENTRY];
 			lifetime = APP_SESSION_LIFETIME_PERSISTENT;
@@ -1058,14 +1135,13 @@
 	}
 
 	/* Check session lifetime. */
-	if ((mrcprecog_options.flags & MRCPRECOGVERIF_PERSISTENT_LIFETIME) == MRCPRECOGVERIF_PERSISTENT_LIFETIME) {
+	if ((mrcprecog_options.flags & MRCPRECOG_PERSISTENT_LIFETIME) == MRCPRECOG_PERSISTENT_LIFETIME) {
 		if (!ast_strlen_zero(mrcprecog_options.params[OPT_ARG_PERSISTENT_LIFETIME])) {
 			lifetime = (atoi(mrcprecog_options.params[OPT_ARG_PERSISTENT_LIFETIME]) == 0) ? 
 				APP_SESSION_LIFETIME_DYNAMIC : APP_SESSION_LIFETIME_PERSISTENT;
 		}
 	}
-
-	ast_log(LOG_NOTICE, "%s() Using datastore entry: %s\n", app_recog, entry);
+	
 	/* Get application datastore. */
 	app_session_t *app_session = app_datastore_session_add(datastore, entry);
 	if (!app_session) {
@@ -1079,7 +1155,6 @@
 	app_session->cur_prompt = 0;
 	app_session->it_policy = IT_POLICY_AUTO;
 	app_session->lifetime = lifetime;
-	app_session->msg_process_dispatcher = &mrcprecog->message_process;
 
 	if(!app_session->recog_channel) {
 		/* Get new read format. */
@@ -1095,15 +1170,13 @@
 										mrcprecog,
 										app_session->nreadformat,
 										NULL,
-										chan,
-										app_session->synth_channel ? app_session->synth_channel->session : NULL);
+										chan);
 		if (!app_session->recog_channel) {
 			return mrcprecog_exit(chan, app_session, SPEECH_CHANNEL_STATUS_ERROR);
 		}
-		app_session->recog_channel->app_session = app_session;
 
 		const char *profile_name = NULL;
-		if ((mrcprecog_options.flags & MRCPRECOGVERIF_PROFILE) == MRCPRECOGVERIF_PROFILE) {
+		if ((mrcprecog_options.flags & MRCPRECOG_PROFILE) == MRCPRECOG_PROFILE) {
 			if (!ast_strlen_zero(mrcprecog_options.params[OPT_ARG_PROFILE])) {
 				profile_name = mrcprecog_options.params[OPT_ARG_PROFILE];
 			}
@@ -1116,16 +1189,6 @@
 			return mrcprecog_exit(chan, app_session, SPEECH_CHANNEL_STATUS_ERROR);
 		}
 
-		if (app_session->synth_channel) {
-			if (app_session->msg_process_dispatcher) {
-				ast_log(LOG_DEBUG, "(%s) Adding CALLBACKS\n", app_recog);
-				app_session->msg_process_dispatcher->recog_message_process = mrcprecog->message_process.recog_message_process;
-				mrcprecog->message_process.synth_message_process = app_session->msg_process_dispatcher->synth_message_process;
-			}
-			const char* ch_id = apt_string_buffer_get(&app_session->recog_channel->session->unimrcp_session->id);
-			ast_log(LOG_NOTICE, "(%s) Using CHANNEL ID: %s\n", app_recog, ch_id);
-		}
-
 		/* Open recognition channel. */
 		if (speech_channel_open(app_session->recog_channel, profile) != 0) {
 			return mrcprecog_exit(chan, app_session, SPEECH_CHANNEL_STATUS_ERROR);
@@ -1148,14 +1211,14 @@
 
 	/* Check if barge-in is allowed. */
 	int bargein = 1;
-	if ((mrcprecog_options.flags & MRCPRECOGVERIF_BARGEIN) == MRCPRECOGVERIF_BARGEIN) {
+	if ((mrcprecog_options.flags & MRCPRECOG_BARGEIN) == MRCPRECOG_BARGEIN) {
 		if (!ast_strlen_zero(mrcprecog_options.params[OPT_ARG_BARGEIN])) {
 			bargein = (atoi(mrcprecog_options.params[OPT_ARG_BARGEIN]) == 0) ? 0 : 1;
 		}
 	}
 
 	dtmf_enable = 2;
-	if ((mrcprecog_options.flags & MRCPRECOGVERIF_INTERRUPT) == MRCPRECOGVERIF_INTERRUPT) {
+	if ((mrcprecog_options.flags & MRCPRECOG_INTERRUPT) == MRCPRECOG_INTERRUPT) {
 		if (!ast_strlen_zero(mrcprecog_options.params[OPT_ARG_INTERRUPT])) {
 			dtmf_enable = 1;
 			if (strcasecmp(mrcprecog_options.params[OPT_ARG_INTERRUPT], "any") == 0)
@@ -1168,7 +1231,7 @@
 	}
 
 	/* Get NLSML instance format, if specified */
-	if ((mrcprecog_options.flags & MRCPRECOGVERIF_INSTANCE_FORMAT) == MRCPRECOGVERIF_INSTANCE_FORMAT) {
+	if ((mrcprecog_options.flags & MRCPRECOG_INSTANCE_FORMAT) == MRCPRECOG_INSTANCE_FORMAT) {
 		if (!ast_strlen_zero(mrcprecog_options.params[OPT_ARG_INSTANCE_FORMAT])) {
 			const char *format = mrcprecog_options.params[OPT_ARG_INSTANCE_FORMAT];
 			if (strcasecmp(format, "xml") == 0)
@@ -1189,7 +1252,7 @@
 
 	const char *grammar_delimiters = ",";
 	/* Get grammar delimiters. */
-	if ((mrcprecog_options.flags & MRCPRECOGVERIF_GRAMMAR_DELIMITERS) == MRCPRECOGVERIF_GRAMMAR_DELIMITERS) {
+	if ((mrcprecog_options.flags & MRCPRECOG_GRAMMAR_DELIMITERS) == MRCPRECOG_GRAMMAR_DELIMITERS) {
 		if (!ast_strlen_zero(mrcprecog_options.params[OPT_ARG_GRAMMAR_DELIMITERS])) {
 			grammar_delimiters = mrcprecog_options.params[OPT_ARG_GRAMMAR_DELIMITERS];
 			ast_log(LOG_DEBUG, "(%s) Grammar delimiters: %s\n", name, grammar_delimiters);
@@ -1218,7 +1281,7 @@
 			ast_log(LOG_ERROR, "(%s) Unable to load grammar\n", name);
 
 			const char *completion_cause = NULL;
-			channel_get_results(app_session->recog_channel, &completion_cause, NULL, NULL);
+			recog_channel_get_results(app_session->recog_channel, &completion_cause, NULL, NULL);
 			if (completion_cause)
 				pbx_builtin_setvar_helper(chan, "RECOG_COMPLETION_CAUSE", completion_cause);
 			
@@ -1229,7 +1292,7 @@
 	}
 
 	const char *filenames = NULL;
-	if ((mrcprecog_options.flags & MRCPRECOGVERIF_FILENAME) == MRCPRECOGVERIF_FILENAME) {
+	if ((mrcprecog_options.flags & MRCPRECOG_FILENAME) == MRCPRECOG_FILENAME) {
 		if (!ast_strlen_zero(mrcprecog_options.params[OPT_ARG_FILENAME])) {
 			filenames = mrcprecog_options.params[OPT_ARG_FILENAME];
 		}
@@ -1238,7 +1301,7 @@
 	if (filenames) {
 		/* Get output delimiters. */
 		const char *output_delimiters = "^";
-		if ((mrcprecog_options.flags & MRCPRECOGVERIF_OUTPUT_DELIMITERS) == MRCPRECOGVERIF_OUTPUT_DELIMITERS) {
+		if ((mrcprecog_options.flags & MRCPRECOG_OUTPUT_DELIMITERS) == MRCPRECOG_OUTPUT_DELIMITERS) {
 			if (!ast_strlen_zero(mrcprecog_options.params[OPT_ARG_OUTPUT_DELIMITERS])) {
 				output_delimiters = mrcprecog_options.params[OPT_ARG_OUTPUT_DELIMITERS];
 				ast_log(LOG_DEBUG, "(%s) Output delimiters: %s\n", output_delimiters, name);
@@ -1259,7 +1322,7 @@
 	}
 
 	int exit_on_playerror = 0;
-	if ((mrcprecog_options.flags & MRCPRECOGVERIF_EXIT_ON_PLAYERROR) == MRCPRECOGVERIF_EXIT_ON_PLAYERROR) {
+	if ((mrcprecog_options.flags & MRCPRECOG_EXIT_ON_PLAYERROR) == MRCPRECOG_EXIT_ON_PLAYERROR) {
 		if (!ast_strlen_zero(mrcprecog_options.params[OPT_ARG_EXIT_ON_PLAYERROR])) {
 			exit_on_playerror = atoi(mrcprecog_options.params[OPT_ARG_EXIT_ON_PLAYERROR]);
 			if ((exit_on_playerror < 0) || (exit_on_playerror > 2))
@@ -1314,7 +1377,7 @@
 	}
 
 	/* Check the policy for input timers. */
-	if ((mrcprecog_options.flags & MRCPRECOGVERIF_INPUT_TIMERS) == MRCPRECOGVERIF_INPUT_TIMERS) {
+	if ((mrcprecog_options.flags & MRCPRECOG_INPUT_TIMERS) == MRCPRECOG_INPUT_TIMERS) {
 		if (!ast_strlen_zero(mrcprecog_options.params[OPT_ARG_INPUT_TIMERS])) {
 			switch(atoi(mrcprecog_options.params[OPT_ARG_INPUT_TIMERS])) {
 				case 0: app_session->it_policy = IT_POLICY_OFF; break;
@@ -1332,11 +1395,11 @@
 	ast_log(LOG_NOTICE, "(%s) Recognizing, enable DTMFs: %d, start input timers: %d\n", name, dtmf_enable, start_input_timers);
 
 	/* Start recognition. */
-	if (recog_channel_start(app_session->recog_channel, name, start_input_timers, &mrcprecog_options) != 0) {
+	if (recog_channel_start(app_session->recog_channel, name, start_input_timers, mrcprecog_options.recog_hfs) != 0) {
 		ast_log(LOG_ERROR, "(%s) Unable to start recognition\n", name);
 
 		const char *completion_cause = NULL;
-		channel_get_results(app_session->recog_channel, &completion_cause, NULL, NULL);
+		recog_channel_get_results(app_session->recog_channel, &completion_cause, NULL, NULL);
 		if (completion_cause)
 			pbx_builtin_setvar_helper(chan, "RECOG_COMPLETION_CAUSE", completion_cause);
 
@@ -1360,13 +1423,11 @@
 	/* Continue with recognition. */
 	while ((waitres = ast_waitfor(chan, 100)) >= 0) {
 		recog_processing = 1;
-		ast_log(LOG_DEBUG, "(%s) Waiting recognition\n", name);
 
 		if (app_session->recog_channel && app_session->recog_channel->mutex) {
 			apr_thread_mutex_lock(app_session->recog_channel->mutex);
 
 			if (app_session->recog_channel->state != SPEECH_CHANNEL_PROCESSING) {
-				ast_log(LOG_DEBUG, "(%s) Speech NOT processing anymore\n", name);
 				recog_processing = 0;
 			}
 
@@ -1408,7 +1469,7 @@
 					/* End of prompts -> start input timers. */
 					if (app_session->it_policy == IT_POLICY_AUTO) {
 						ast_log(LOG_DEBUG, "(%s) Start input timers\n", name);
-						channel_start_input_timers(app_session->recog_channel, RECOGNIZER_START_INPUT_TIMERS);
+						recog_channel_start_input_timers(app_session->recog_channel);
 					}
 					prompt_processing = 0;
 				}
@@ -1445,13 +1506,13 @@
 			ast_log(LOG_DEBUG, "(%s) User pressed DTMF key (%d)\n", name, dtmfkey);
 			if (dtmf_enable == 2) {
 				/* Send DTMF frame to ASR engine. */
-				if (app_session->dtmf_generator != NULL) {
+				if (app_session->recog_channel->dtmf_generator != NULL) {
 					char digits[2];
 					digits[0] = (char)dtmfkey;
 					digits[1] = '\0';
 
 					ast_log(LOG_NOTICE, "(%s) DTMF digit queued (%s)\n", app_session->recog_channel->name, digits);
-					mpf_dtmf_generator_enqueue(app_session->dtmf_generator, digits);
+					mpf_dtmf_generator_enqueue(app_session->recog_channel->dtmf_generator, digits);
 				}
 			} else if (dtmf_enable == 1) {
 				/* Stop streaming if within i chars. */
@@ -1482,14 +1543,14 @@
 	if (status == SPEECH_CHANNEL_STATUS_OK) {
 		int uri_encoded_results = 0;
 		/* Check if the results should be URI-encoded. */
-		if ((mrcprecog_options.flags & MRCPRECOGVERIF_URI_ENCODED_RESULTS) == MRCPRECOGVERIF_URI_ENCODED_RESULTS) {
+		if ((mrcprecog_options.flags & MRCPRECOG_URI_ENCODED_RESULTS) == MRCPRECOG_URI_ENCODED_RESULTS) {
 			if (!ast_strlen_zero(mrcprecog_options.params[OPT_ARG_URI_ENCODED_RESULTS])) {
 				uri_encoded_results = (atoi(mrcprecog_options.params[OPT_ARG_URI_ENCODED_RESULTS]) == 0) ? 0 : 1;
 			}
 		}
 
 		/* Get recognition result. */
-		if (channel_get_results(app_session->recog_channel, &completion_cause, &result, &waveform_uri) != 0) {
+		if (recog_channel_get_results(app_session->recog_channel, &completion_cause, &result, &waveform_uri) != 0) {
 			ast_log(LOG_WARNING, "(%s) Unable to retrieve result\n", name);
 			return mrcprecog_exit(chan, app_session, SPEECH_CHANNEL_STATUS_ERROR);
 		}
@@ -1545,7 +1606,7 @@
 #endif
 
 	/* Create the recognizer application and link its callbacks */
-	if ((mrcprecog->app = mrcp_application_create(recog_message_handler, (void *)mrcprecog, pool)) == NULL) {
+	if ((mrcprecog->app = mrcp_application_create(recog_message_handler, (void *)0, pool)) == NULL) {
 		ast_log(LOG_ERROR, "Unable to create recognizer MRCP application %s\n", app_recog);
 		mrcprecog = NULL;
 		return -1;
@@ -1555,16 +1616,13 @@
 	mrcprecog->dispatcher.on_session_terminate = speech_on_session_terminate;
 	mrcprecog->dispatcher.on_channel_add = speech_on_channel_add;
 	mrcprecog->dispatcher.on_channel_remove = NULL;
-	mrcprecog->dispatcher.on_message_receive = mrcp_on_message_receive;
+	mrcprecog->dispatcher.on_message_receive = recog_on_message_receive;
 	mrcprecog->dispatcher.on_terminate_event = NULL;
 	mrcprecog->dispatcher.on_resource_discover = NULL;
-	mrcprecog->message_process.synth_message_process = synth_on_message_receive;
-	mrcprecog->message_process.verif_message_process = verif_on_message_receive;
-	mrcprecog->message_process.recog_message_process = recog_on_message_receive;
 	mrcprecog->audio_stream_vtable.destroy = NULL;
-	mrcprecog->audio_stream_vtable.open_rx = stream_open;
+	mrcprecog->audio_stream_vtable.open_rx = recog_stream_open;
 	mrcprecog->audio_stream_vtable.close_rx = NULL;
-	mrcprecog->audio_stream_vtable.read_frame = stream_read;
+	mrcprecog->audio_stream_vtable.read_frame = recog_stream_read;
 	mrcprecog->audio_stream_vtable.open_tx = NULL;
 	mrcprecog->audio_stream_vtable.close_tx = NULL;
 	mrcprecog->audio_stream_vtable.write_frame = NULL;
